--- conflicted
+++ resolved
@@ -1,10 +1,4 @@
-<<<<<<< HEAD
-from bokeh.charts import Dot, hplot, output_file, show
-
-output_file("dots.html")
-=======
 from bokeh.charts import Dot, show, output_file
->>>>>>> 7216ba5a
 
 # best support is with data in a format that is table-like
 data = {

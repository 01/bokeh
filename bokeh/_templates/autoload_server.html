<script
    src="{{ src_path }}"
    id="{{ elementid }}"
    async="true"
    data-bokeh-data="server"
    data-bokeh-modelid="{{ modelid }}"
    data-bokeh-modeltype="{{ modeltype }}"
    data-bokeh-root-url="{{ root_url }}"
    data-bokeh-docid="{{ docid }}"
    data-bokeh-docapikey="{{ docapikey }}"
<<<<<<< HEAD
    data-bokeh-conn-string="{{ conn_string }}"
    data-bokeh-log-level="{{ log_level }}"
></script>
=======
></script>
>>>>>>> 3d50f02b
<|MERGE_RESOLUTION|>--- conflicted
+++ resolved
@@ -8,10 +8,5 @@
     data-bokeh-root-url="{{ root_url }}"
     data-bokeh-docid="{{ docid }}"
     data-bokeh-docapikey="{{ docapikey }}"
-<<<<<<< HEAD
-    data-bokeh-conn-string="{{ conn_string }}"
     data-bokeh-log-level="{{ log_level }}"
-></script>
-=======
-></script>
->>>>>>> 3d50f02b
+></script>
--- conflicted
+++ resolved
@@ -8,13 +8,9 @@
 from ..model import Model
 from ..core.enums import StartEnd
 from ..core.properties import abstract
-<<<<<<< HEAD
 from ..core.properties import (
-    Int, Float, String, Datetime, Instance, List, Either, Auto, MinMaxBounds
+    Auto, Bool, Int, Float, String, Datetime, Instance, List, Either, Enum, MinMaxBounds
 )
-=======
-from ..core.properties import Auto, Bool, Int, Float, String, Datetime, Instance, List, Either, Enum
->>>>>>> e299ddcb
 from .callbacks import Callback
 from .renderers import Renderer
 
@@ -122,7 +118,6 @@
     automatically computed end value.
     """)
 
-<<<<<<< HEAD
     bounds = MinMaxBounds(accept_datetime=False, help="""
     The bounds that the range is allowed to go to - typically used to prevent
     the user from panning/zooming/etc away from the data.
@@ -138,9 +133,6 @@
     ``None`` e.g. ``DataRange1d(bounds=(None, 12))``
     """)
 
-    def __init__(self, *args, **kwargs):
-        super(DataRange1d, self).__init__(**kwargs)
-=======
     flipped = Bool(default=False, help="""
     Whether the range should be "flipped" from its normal direction when
     auto-ranging.
@@ -176,8 +168,6 @@
     default_span = Float(default=2.0, help="""
     A default width for the interval, in case ``start`` is equal to ``end``.
     """)
-
->>>>>>> e299ddcb
 
 
 class FactorRange(Range):

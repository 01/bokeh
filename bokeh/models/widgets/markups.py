--- conflicted
+++ resolved
@@ -3,17 +3,10 @@
 '''
 from __future__ import absolute_import
 
-<<<<<<< HEAD
-from ...core.properties import abstract
+from ...core.has_props import abstract
 from ...core.properties import String, Bool, Instance
 from .widget import Widget
 from .styles import Styles
-=======
-from ...core.has_props import abstract
-from ...core.properties import Bool, String
-
-from .widget import Widget
->>>>>>> 776e1299
 
 @abstract
 class Markup(Widget):
@@ -27,11 +20,8 @@
     The contents of the widget.
     """)
 
-<<<<<<< HEAD
     style = Instance(Styles, lambda: Styles())
 
-=======
->>>>>>> 776e1299
 class Paragraph(Markup):
     ''' A block (paragraph) of text.
 

--- conflicted
+++ resolved
@@ -5,11 +5,7 @@
 
 from six import string_types
 
-<<<<<<< HEAD
-from ..core.enums import Location
-=======
 from ..core.enums import Location, OutputBackend
->>>>>>> e7159671
 from ..core.properties import Bool, Dict, Enum, Include, Instance, Int, List, Override, String
 from ..core.property_mixins import LineProps, FillProps
 from ..core.query import find
@@ -58,21 +54,9 @@
         if "x_mapper_type" in kwargs and "x_scale" in kwargs:
             raise ValueError("Conflicting properties set on plot: x_mapper_type, x_scale.")
 
-<<<<<<< HEAD
-        elif "x_mapper_type" in kwargs:
-            kwargs["x_scale"] = self._scale(kwargs.pop("x_mapper_type"))
-
         if "y_mapper_type" in kwargs and "y_scale" in kwargs:
             raise ValueError("Conflicting properties set on plot: y_mapper_type, y_scale")
 
-        elif "y_mapper_type" in kwargs:
-            kwargs["y_scale"] = self._scale(kwargs.pop("y_mapper_type"))
-
-=======
-        if "y_mapper_type" in kwargs and "y_scale" in kwargs:
-            raise ValueError("Conflicting properties set on plot: y_mapper_type, y_scale")
-
->>>>>>> e7159671
         super(LayoutDOM, self).__init__(**kwargs)
 
     def select(self, *args, **kwargs):
@@ -465,8 +449,6 @@
         deprecated((0, 12, 6), "y_mapper_type", "y_scale")
         self.y_scale = self._scale(mapper_type)
 
-<<<<<<< HEAD
-=======
     @property
     def webgl(self):
         deprecated((0, 12, 6), "webgl", "output_backend")
@@ -482,7 +464,6 @@
         else:
             self.output_backend = "canvas"
 
->>>>>>> e7159671
     x_scale = Instance(Scale, default=lambda: LinearScale(), help="""
     What kind of scale to use to convert x-coordinates in data space
     into x-coordinates in screen space.

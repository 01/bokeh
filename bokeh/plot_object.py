--- conflicted
+++ resolved
@@ -136,34 +136,6 @@
         """Loads all json into a instance of cls, EXCEPT any references
         which are handled in finalize
         """
-<<<<<<< HEAD
-        try:
-            if 'id' not in attrs:
-                raise RuntimeError("Unable to find 'id' attribute in JSON: %r" % attrs)
-            _id = attrs.pop('id')
-
-            if not instance:
-                instance = cls(id=_id, _block_events=True)
-
-            ref_props = {}
-            for p in instance.properties_with_refs():
-                if p in attrs:
-                    ref_props[p] = attrs.pop(p)
-
-            special_props = {}
-            for p in dict(attrs):
-                if p not in instance.properties():
-                    special_props[p] = attrs.pop(p)
-
-            instance._ref_props = ref_props
-            instance._special_props = special_props
-
-            instance.update(**attrs)
-            return instance
-        except Exception as e:
-            logger.exception("Failed to instantiate object of class {0} from json".format(cls))
-            raise
-=======
         if 'id' not in attrs:
             raise RuntimeError("Unable to find 'id' attribute in JSON: %r" % attrs)
         _id = attrs.pop('id')
@@ -179,7 +151,6 @@
 
         instance.update(**attrs)
         return instance
->>>>>>> 2e8d8fd2
 
     def layout(self, side, plot):
         try:

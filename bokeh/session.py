from __future__ import absolute_import, print_function

import json
from os import makedirs
from os.path import expanduser, exists, join
import tempfile
from . import protocol
try:
    import pandas as pd
    import tables
except ImportError as e:
    pass

from six.moves.urllib.parse import urljoin, urlencode
from .exceptions import DataIntegrityException
from .document import merge, Document
from .embed import autoload_server
from . import utils, browserlib
from bokeh.objects import ServerDataSource
import logging

logger = logging.getLogger(__name__)

DEFAULT_SERVER_URL = "http://localhost:5006/"

BOKEHPLOTS_URL = "http://bokehplots.com/"

class Session(object):
    """ Session objects encapsulate a connection to a document stored on
    a Bokeh Server

    Args:
        name (str, optional) : name of server
        root_url (str, optional) : root_url of server
        userapikey (str, optional) : (default: "nokey")
            if userapikey is "nokey"
        username (str, optional) : (default: "defaultuser")
            if username is "defaultuser"
        load_from_config (bool, optional) : whether to load login information from config. (default: True)
            if load_from_config is False, then we may overwrite the
            users config with this data
        configdir (str) :
    """
    def __init__(
            self,
            name             = DEFAULT_SERVER_URL,
            root_url         = DEFAULT_SERVER_URL,
            userapikey       = "nokey",
            username         = "defaultuser",
            load_from_config = True,
            configdir        = None,
        ):

        self.name = name
        if not root_url.endswith("/"):
            logger.warning("root_url should end with a /, adding one")
            root_url = root_url + "/"
        self.root_url = root_url
        #single user mode case
        self.userapikey = userapikey
        self.username = username
        self._configdir = None
        if configdir:
            self.configdir = configdir
        if load_from_config:
            self.load()

    @property
    def http_session(self):
        if hasattr(self, "_http_session"):
            return self._http_session
        else:
            import requests
            self._http_session = requests.session()
            return self._http_session

    @property
    def username(self):
        return self.http_session.headers.get('BOKEHUSER')

    @username.setter
    def username(self, val):
        self.http_session.headers.update({'BOKEHUSER': val})

    @property
    def userapikey(self):
        return self.http_session.headers.get('BOKEHUSER-API-KEY')

    @userapikey.setter
    def userapikey(self, val):
        self.http_session.headers.update({'BOKEHUSER-API-KEY': val})

    @property
    def configdir(self):
        """ filename where our config are stored. """
        if self._configdir:
            return self._configdir
        bokehdir = join(expanduser("~"), ".bokeh")
        if not exists(bokehdir):
            makedirs(bokehdir)
        return bokehdir

    #for testing
    @configdir.setter
    def configdir(self, path):
        self._configdir = path

    @property
    def configfile(self):
        return join(self.configdir, "config.json")

    def load_dict(self):
        configfile = self.configfile
        if not exists(configfile):
            data = {}
        else:
            with open(configfile, "r") as f:
                data = json.load(f)
        return data

    def load(self):
        """loads server configuration information from disk
        """
        config_info = self.load_dict().get(self.name, {})
        print("found config for %s" % self.name)
        print(str(config_info))
        print("loading it!")
        print("if you don't wish to load this config, please pass load_from_config=False")
        self.root_url = config_info.get('root_url', self.root_url)
        self.userapikey = config_info.get('userapikey', self.userapikey)
        self.username = config_info.get('username', self.username)

    def save(self):
        """Saves server configuration information to json
        """
        data = self.load_dict()
        data[self.name] = {'root_url': self.root_url,
                           'userapikey': self.userapikey,
                           'username': self.username}
        configfile = self.configfile
        with open(configfile, "w+") as f:
            json.dump(data, f)
        return

    def register(self, username, password):
        url = urljoin(self.root_url, "bokeh/register")
        result = self.http_session.post(url, data={
                'username': username,
                'password': password,
                'api': 'true'
                })
        if result.status_code != 200:
            raise RuntimeError("Unknown Error")
        result = utils.get_json(result)
        if result['status']:
            self.username = username
            self.userapikey = result['userapikey']
            self.save()
        else:
            raise RuntimeError(result['error'])

    def login(self, username, password):
        url = urljoin(self.root_url, "bokeh/login")
        result = self.http_session.post(url, data={
                'username': username,
                'password': password,
                'api': 'true'
                })
        if result.status_code != 200:
            raise RuntimeError("Unknown Error")
        result = utils.get_json(result)
        if result['status']:
            self.username = username
            self.userapikey = result['userapikey']
            self.save()
        else:
            raise RuntimeError(result['error'])
        self.save()

    def browser_login(self):
        """Opens a web browser with a token that logs you 
        in to a bokeh server (for multi-user mode)
        """
        controller = browserlib.get_browser_controller()
        url = urljoin(self.root_url, "bokeh/loginfromapikey")
        url += "?" + urlencode({'username': self.username,
                                'userapikey': self.userapikey})
        controller.open(url)

    def _prep_data_source_df(self, name, dataframe):
        name = tempfile.NamedTemporaryFile(prefix="bokeh_data",
                                           suffix=".pandas").name
        store = pd.HDFStore(name)
        store.append("__data__", dataframe, format="table", data_columns=True)
        store.close()
        return name

    def _prep_data_source_numpy(self, name, arr):
        name = tempfile.NamedTemporaryFile(prefix="bokeh_data",
                                           suffix=".table").name
        store = tables.File(name, 'w')
        store.createArray("/", "__data__", obj=arr)
        store.close()
        return name

    def data_source(self, name, dataframe=None, array=None):
        """Makes a server data source and uploads it to the server
        The server must be configured with a data directory
        for this to work
        """
        if dataframe is not None:
            fname = self._prep_data_source_df(name, dataframe)
            target_name = name + ".pandas"
        else:
            fname = self._prep_data_source_numpy(name, array)
            target_name = name + ".table"
        url = urljoin(self.root_url,
                      "bokeh/data/upload/%s/%s" % (self.username, target_name))
        with open(fname) as f:
            result = self.http_session.post(url, files={'file' : (target_name, f)})
        return ServerDataSource(owner_username=self.username, data_url=result.content)

    def list_data(self):
        url = urljoin(self.root_url, "bokeh/data/" + self.username)
        result = self.http_session.get(url)
        result = utils.get_json(result)
        sources = result['sources']
        return sources

    def execute_json(self, method, url, headers=None, **kwargs):
        """Executes a http request using the current session, and returns
        the json response (assuming the endpoint returns json)
        Args:
            method (string) : 'get' or 'post'
            url (string) : url
            headers (dict, optional) : any extra headers
            **kwargs : any extra arguments that should be passed into
                the requests library
        """
        if headers is None:
            headers={'content-type':'application/json'}
        func = getattr(self.http_session, method)
        resp = func(url, headers=headers, **kwargs)
        if resp.status_code == 409:
            raise DataIntegrityException
        if resp.status_code == 401:
            raise Exception('HTTP Unauthorized accessing')
        return utils.get_json(resp)

    def get_json(self, url, headers=None, **kwargs):
        return self.execute_json('get', url, headers=headers, **kwargs)

    def post_json(self, url, headers=None, **kwargs):
        return self.execute_json('post', url, headers=headers, **kwargs)

    @property
    def userinfo(self):
        if not hasattr(self, "_userinfo"):
            url = urljoin(self.root_url, 'bokeh/userinfo/')
            self._userinfo = self.get_json(url)
        return self._userinfo

    @userinfo.setter
    def userinfo(self, val):
        self._userinfo = val

    @property
    def base_url(self):
        return urljoin(self.root_url, "bokeh/bb/")

    def get_api_key(self, docid):
        """Retrive the document apikey from the server
        Args:
            docid (string) : docid you want the api key for
        Returns:
            apikey : string
        """
        url = urljoin(self.root_url,"bokeh/getdocapikey/%s" % docid)
        apikey = self.get_json(url)
        if 'apikey' in apikey:
            apikey = apikey['apikey']
            logger.info('got read write apikey')
        else:
            apikey = apikey['readonlyapikey']
            logger.info('got read only apikey')
        return apikey
        
    def find_doc(self, name):
        """Finds the document with a title matching name and returns the docid
        Creates a document with the given title if one is not found
        Args:
            name (string) : name/title of document
        Returns:
            docid (string)
        """
        
        docs = self.userinfo.get('docs')
        matching = [x for x in docs if x.get('title') == name]
        if len(matching) == 0:
            logger.info("No documents found, creating new document '%s'" % name)
            self.make_doc(name)
            return self.find_doc(name)
        elif len(matching) > 1:
            logger.warning("Multiple documents with name '%s'" % name)
        docid = matching[0]['docid']
        return docid

    def use_doc(self, name=None, docid=None):
        """configures the session to use a document.  you can pass in
        a title, or a docid, but not both.  Creates a document for 
        title if one is not present on the server
        """
        if docid:
            self.docid = docid
        else:
            self.docid = self.find_doc(name)
        self.apikey = self.get_api_key(self.docid)

    def make_doc(self, title):
        """makes a document matching title on the server, then
        reloads user infomation
        """
        url = urljoin(self.root_url,"bokeh/doc/")
        data = protocol.serialize_json({'title' : title})
        self.userinfo = self.post_json(url, data=data)

    def pull(self, typename=None, objid=None):
        """lowever level function for pulling json objects, 
        you need to call this with either typename AND objid
        or leave out both
        """
        if typename is None and objid is None:
            url = utils.urljoin(self.base_url, self.docid +"/")
            attrs = self.get_json(url)
        elif typename is None or objid is None:
            raise ValueError("typename and objid must both be None, or neither.")
        else:
            url = utils.urljoin(
                self.base_url,
                self.docid + "/" + typename + "/" + objid + "/"
            )
            attr = self.get_json(url)
            attrs = [{
                'type': typename,
                'id': objid,
                'attributes': attr
            }]
        return attrs

    def push(self, *jsonobjs):
        """Lower level function for pushing raw json objects 
        to the server
        """
        data = protocol.serialize_json(jsonobjs)
        url = utils.urljoin(self.base_url, self.docid + "/", "bulkupsert")
        self.post_json(url, data=data)

    # convenience functions to use a session and store/fetch from server
    # where should this go?

    def load_document(self, doc):
        """higher level function for pulling all data for
        the docid for this session, and then merging it into
        the doc that was passed in
        """

        json_objs = self.pull()
        plot_contexts = [x for x in json_objs if x['type'] == 'PlotContext']
        other_objects = [x for x in json_objs if x['type'] != 'PlotContext']
        plot_context_json = plot_contexts[0]
        plot_context_json['attributes']['children'] += [x.get_ref() for x in doc._plotcontext.children]

        doc.docid = self.docid
<<<<<<< HEAD
        
    def load_object(self, obj, document):
        """pulls an objects json from the server,
        loads it into the document. the object should be updated
        since it's inside document._models
        Args:
            obj : object to be updated.. this is used just for typename and id
            docuemnt : document instance.  object should be inside the document
        """
        assert obj._id in document._models
        attrs = self.pull(typename=obj.__view_model__, id=obj._id)
        document.load(attrs)
        return


=======
        doc._plotcontext._id = plot_context_json['id']
        doc.load(plot_context_json, *other_objects)
        
        
>>>>>>> fa7bd25f
    def store_document(self, doc, dirty_only=True):
        """higher level function for storing a doc on the server
        """
        models = doc._models.values()
        if dirty_only:
            models = [x for x in models if hasattr(x, '_dirty') and x._dirty]
        json_objs = doc.dump(*models)
        self.push(*json_objs)
        for model in models:
            model._dirty = False
        return models

    def store_objects(self, *objs, **kwargs):
        """higher level function for storing a plot objects
        on the server
        """
        dirty_only = kwargs.pop('dirty_only', True)
        models = set()
        for obj in objs:
            models.update(obj.references())
        if dirty_only:
            models = list(models)            

        json_objs = utils.dump(models, self.docid)
        self.push(*json_objs)
        for model in models:
            model._dirty = False
        return models

    def object_link(self, obj):
        """webpage link which should render a given object
        """
        link = "bokeh/doc/%s/%s" % (self.docid, obj._id)
        return utils.urljoin(self.root_url, link)

    def show(self, plot_object):
        """Display an object as HTML in IPython using its display protocol. """
        import IPython.core.displaypub as displaypub
        displaypub.publish_display_data('bokeh', {'text/html': autoload_server(plot_object, self)})

class Cloud(Session):
    def __init__(self):
        super(Cloud, self).__init__(name="cloud",
                                    root_url=BOKEHPLOTS_URL)<|MERGE_RESOLUTION|>--- conflicted
+++ resolved
@@ -369,9 +369,10 @@
         other_objects = [x for x in json_objs if x['type'] != 'PlotContext']
         plot_context_json = plot_contexts[0]
         plot_context_json['attributes']['children'] += [x.get_ref() for x in doc._plotcontext.children]
-
         doc.docid = self.docid
-<<<<<<< HEAD
+        doc._plotcontext._id = plot_context_json['id']
+        doc.load(plot_context_json, *other_objects)
+
         
     def load_object(self, obj, document):
         """pulls an objects json from the server,
@@ -386,13 +387,6 @@
         document.load(attrs)
         return
 
-
-=======
-        doc._plotcontext._id = plot_context_json['id']
-        doc.load(plot_context_json, *other_objects)
-        
-        
->>>>>>> fa7bd25f
     def store_document(self, doc, dirty_only=True):
         """higher level function for storing a doc on the server
         """

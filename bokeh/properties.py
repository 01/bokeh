--- conflicted
+++ resolved
@@ -214,15 +214,10 @@
             # If the user never set a value
             if self.field is not None:
                 d = {"field": self.field, "units": self.units}
-<<<<<<< HEAD
-            if self.default != "__not_set__":
-                d = {"value": self.default, "units": self.units}
-=======
             elif self.default != "__not_set__":
                 d = {"value": self.default, "units": self.units}
             else:
                 d = {}
->>>>>>> 80a387eb
 
         if "value" in d and self.min_value is not None:
             if d["value"] < self.min_value:

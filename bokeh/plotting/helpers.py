from __future__ import absolute_import

from collections import Iterable, OrderedDict, Sequence
import difflib
import itertools
import re
import warnings

import numpy as np
import sys
from six import string_types, reraise

from ..models import (
    BoxSelectTool, BoxZoomTool, CategoricalAxis,
    TapTool, CrosshairTool, DataRange1d, DatetimeAxis,
    FactorRange, Grid, HelpTool, HoverTool, LassoSelectTool, Legend, LegendItem, LinearAxis,
    LogAxis, PanTool, ZoomInTool, ZoomOutTool, PolySelectTool, ContinuousTicker,
    SaveTool, Range, Range1d, UndoTool, RedoTool, ResetTool, ResizeTool, Tool,
    WheelPanTool, WheelZoomTool, ColumnarDataSource, ColumnDataSource, GlyphRenderer)

from ..core.properties import ColorSpec, Datetime, value, field
from ..util.deprecation import deprecated
from ..util.string import nice_join

DEFAULT_PALETTE = ["#f22c40", "#5ab738", "#407ee7", "#df5320", "#00ad9c", "#c33ff3"]


def get_default_color(plot=None):
    colors = [
        "#1f77b4",
        "#ff7f0e", "#ffbb78",
        "#2ca02c", "#98df8a",
        "#d62728", "#ff9896",
        "#9467bd", "#c5b0d5",
        "#8c564b", "#c49c94",
        "#e377c2", "#f7b6d2",
        "#7f7f7f",
        "#bcbd22", "#dbdb8d",
        "#17becf", "#9edae5"
    ]
    if plot:
        renderers = plot.renderers
        renderers = [x for x in renderers if x.__view_model__ == "GlyphRenderer"]
        num_renderers = len(renderers)
        return colors[num_renderers]
    else:
        return colors[0]


def get_default_alpha(plot=None):
    return 1.0


def _pop_renderer_args(kwargs):
    result = dict(data_source=kwargs.pop('source', ColumnDataSource()))
<<<<<<< HEAD
    for attr in ['name', 'x_range_name', 'y_range_name', 'level', 'view']:
=======
    for attr in ['name', 'x_range_name', 'y_range_name', 'level', 'visible', 'muted']:
>>>>>>> 920d39a8
        val = kwargs.pop(attr, None)
        if val:
            result[attr] = val
    return result


def _pop_colors_and_alpha(glyphclass, kwargs, prefix="", default_alpha=1.0):
    """
    Given a kwargs dict, a prefix, and a default value, looks for different
    color and alpha fields of the given prefix, and fills in the default value
    if it doesn't exist.
    """
    result = dict()

    # TODO: The need to do this and the complexity of managing this kind of
    # thing throughout the codebase really suggests that we need to have
    # a real stylesheet class, where defaults and Types can declaratively
    # substitute for this kind of imperative logic.
    color = kwargs.pop(prefix + "color", get_default_color())
    for argname in ("fill_color", "line_color"):
        if argname not in glyphclass.properties():
            continue
        result[argname] = kwargs.pop(prefix + argname, color)

    # NOTE: text fill color should really always default to black, hard coding
    # this here now until the stylesheet solution exists
    if "text_color" in glyphclass.properties():
        result["text_color"] = kwargs.pop(prefix + "text_color", "black")

    alpha = kwargs.pop(prefix + "alpha", default_alpha)
    for argname in ("fill_alpha", "line_alpha", "text_alpha"):
        if argname not in glyphclass.properties():
            continue
        result[argname] = kwargs.pop(prefix + argname, alpha)

    return result


def _get_legend_item_label(kwargs):
    legend = kwargs.pop('legend', None)
    source = kwargs.get('source')
    legend_item_label = None
    if legend:
        if isinstance(legend, string_types):
            # Do the simple thing first
            legend_item_label = value(legend)
            # But if there's a source - try and do something smart
            if source and hasattr(source, 'column_names'):
                if legend in source.column_names:
                    legend_item_label = field(legend)
        else:
            legend_item_label = legend
    return legend_item_label


_GLYPH_SOURCE_MSG = """
Supplying a user-defined data source AND iterable values to glyph methods is deprecated.

See https://github.com/bokeh/bokeh/issues/2056 for more information.
"""


def _process_sequence_literals(glyphclass, kwargs, source, is_user_source):
    dataspecs = glyphclass.dataspecs_with_props()
    for var, val in kwargs.items():

        # ignore things that are not iterable
        if not isinstance(val, Iterable):
            continue
        # pass dicts (i.e., values or fields) on as-is
        if isinstance(val, dict):
            continue
        # let any non-dataspecs do their own validation (e.g., line_dash properties)
        if var not in dataspecs:
            continue
        # strings sequences are handled by the dataspec as-is
        if isinstance(val, string_types):
            continue
        # similarly colorspecs handle color tuple sequences as-is
        if (isinstance(dataspecs[var].property, ColorSpec) and isinstance(val, tuple)):
            continue

        if isinstance(val, np.ndarray) and val.ndim != 1:
            raise RuntimeError("Columns need to be 1D (%s is not)" % var)

        if is_user_source:
            deprecated(_GLYPH_SOURCE_MSG)

        source.add(val, name=var)
        kwargs[var] = var


def _make_glyph(glyphclass, kws, extra):
    if extra is None:
        return None
    kws = kws.copy()
    kws.update(extra)
    return glyphclass(**kws)


def _update_legend(plot, legend_item_label, glyph_renderer):
    # Get the plot's legend
    legends = plot.select(type=Legend)
    if not legends:
        legend = Legend()
        plot.add_layout(legend)
    elif len(legends) == 1:
        legend = legends[0]
    else:
        raise RuntimeError("Plot %s configured with more than one legend renderer" % plot)

    # If there is an existing legend with a matching label, then put the
    # renderer on that (if the source matches). Otherwise add a new one.
    added = False
    for item in legend.items:
        if item.label == legend_item_label:
            if item.label.get('value'):
                item.renderers.append(glyph_renderer)
                added = True
                break
            if item.label.get('field') and \
                    glyph_renderer.data_source is item.renderers[0].data_source:
                item.renderers.append(glyph_renderer)
                added = True
                break
    if not added:
        new_item = LegendItem(label=legend_item_label, renderers=[glyph_renderer])
        legend.items.append(new_item)


def _get_range(range_input):
    if range_input is None:
        return DataRange1d()
    if isinstance(range_input, Range):
        return range_input
    if isinstance(range_input, Sequence):
        if all(isinstance(x, string_types) for x in range_input):
            return FactorRange(factors=range_input)
        if len(range_input) == 2:
            try:
                return Range1d(start=range_input[0], end=range_input[1])
            except ValueError:  # @mattpap suggests ValidationError instead
                pass
    raise ValueError("Unrecognized range input: '%s'" % str(range_input))


def _get_axis_class(axis_type, range_input):
    if axis_type is None:
        return None
    elif axis_type == "linear":
        return LinearAxis
    elif axis_type == "log":
        return LogAxis
    elif axis_type == "datetime":
        return DatetimeAxis
    elif axis_type == "auto":
        if isinstance(range_input, FactorRange):
            return CategoricalAxis
        elif isinstance(range_input, Range1d):
            try:
                # Easier way to validate type of Range1d parameters
                Datetime.validate(Datetime(), range_input.start)
                return DatetimeAxis
            except ValueError:
                pass
        return LinearAxis
    else:
        raise ValueError("Unrecognized axis_type: '%r'" % axis_type)


def _get_num_minor_ticks(axis_class, num_minor_ticks):
    if isinstance(num_minor_ticks, int):
        if num_minor_ticks <= 1:
            raise ValueError("num_minor_ticks must be > 1")
        return num_minor_ticks
    if num_minor_ticks is None:
        return 0
    if num_minor_ticks == 'auto':
        if axis_class is LogAxis:
            return 10
        return 5

_known_tools = {
    "pan": lambda: PanTool(dimensions='both'),
    "xpan": lambda: PanTool(dimensions='width'),
    "ypan": lambda: PanTool(dimensions='height'),
    "wheel_zoom": lambda: WheelZoomTool(dimensions='both'),
    "xwheel_zoom": lambda: WheelZoomTool(dimensions='width'),
    "ywheel_zoom": lambda: WheelZoomTool(dimensions='height'),
    "zoom_in": lambda: ZoomInTool(dimensions='both'),
    "xzoom_in": lambda: ZoomInTool(dimensions='width'),
    "yzoom_in": lambda: ZoomInTool(dimensions='height'),
    "zoom_out": lambda: ZoomOutTool(dimensions='both'),
    "xzoom_out": lambda: ZoomOutTool(dimensions='width'),
    "yzoom_out": lambda: ZoomOutTool(dimensions='height'),
    "xwheel_pan": lambda: WheelPanTool(dimension="width"),
    "ywheel_pan": lambda: WheelPanTool(dimension="height"),
    "resize": lambda: ResizeTool(),
    "click": lambda: TapTool(behavior="inspect"),
    "tap": lambda: TapTool(),
    "crosshair": lambda: CrosshairTool(),
    "box_select": lambda: BoxSelectTool(),
    "xbox_select": lambda: BoxSelectTool(dimensions='width'),
    "ybox_select": lambda: BoxSelectTool(dimensions='height'),
    "poly_select": lambda: PolySelectTool(),
    "lasso_select": lambda: LassoSelectTool(),
    "box_zoom": lambda: BoxZoomTool(dimensions='both'),
    "xbox_zoom": lambda: BoxZoomTool(dimensions='width'),
    "ybox_zoom": lambda: BoxZoomTool(dimensions='height'),
    "hover": lambda: HoverTool(tooltips=[
        ("index", "$index"),
        ("data (x, y)", "($x, $y)"),
        ("canvas (x, y)", "($sx, $sy)"),
    ]),
    "save": lambda: SaveTool(),
    "previewsave": "save",
    "undo": lambda: UndoTool(),
    "redo": lambda: RedoTool(),
    "reset": lambda: ResetTool(),
    "help": lambda: HelpTool(),
}


def _tool_from_string(name):
    """ Takes a string and returns a corresponding `Tool` instance. """
    known_tools = sorted(_known_tools.keys())

    if name in known_tools:
        tool_fn = _known_tools[name]

        if isinstance(tool_fn, string_types):
            tool_fn = _known_tools[tool_fn]

        return tool_fn()
    else:
        matches, text = difflib.get_close_matches(name.lower(), known_tools), "similar"

        if not matches:
            matches, text = known_tools, "possible"

        raise ValueError("unexpected tool name '%s', %s tools are %s" % (name, text, nice_join(matches)))


def _process_axis_and_grid(plot, axis_type, axis_location, minor_ticks, axis_label, rng, dim):
    axiscls = _get_axis_class(axis_type, rng)
    if axiscls:

        if axiscls is LogAxis:
            # TODO (bev) this mapper type hinting is ugly
            if dim == 0:
                plot.x_mapper_type = 'log'
            elif dim == 1:
                plot.y_mapper_type = 'log'
            else:
                raise ValueError("received invalid dimension value: %r" % dim)

        # this is so we can get a ticker off the axis, even if we discard it
        axis = axiscls(plot=plot if axis_location else None)

        if isinstance(axis.ticker, ContinuousTicker):
            axis.ticker.num_minor_ticks = _get_num_minor_ticks(axiscls, minor_ticks)

        axis_label = axis_label
        if axis_label:
            axis.axis_label = axis_label

        grid = Grid(plot=plot, dimension=dim, ticker=axis.ticker); grid

        if axis_location is not None:
            getattr(plot, axis_location).append(axis)


def _process_tools_arg(plot, tools):
    """ Adds tools to the plot object

    Args:
        plot (Plot): instance of a plot object
        tools (seq[Tool or str]|str): list of tool types or string listing the
            tool names. Those are converted using the _tool_from_string
            function. I.e.: `wheel_zoom,box_zoom,reset`.

    Returns:
        list of Tools objects added to plot, map of supplied string names to tools
    """
    tool_objs = []
    tool_map = {}
    temp_tool_str = ""
    repeated_tools = []

    if isinstance(tools, (list, tuple)):
        for tool in tools:
            if isinstance(tool, Tool):
                tool_objs.append(tool)
            elif isinstance(tool, string_types):
                temp_tool_str += tool + ','
            else:
                raise ValueError("tool should be a string or an instance of Tool class")
        tools = temp_tool_str

    for tool in re.split(r"\s*,\s*", tools.strip()):
        # re.split will return empty strings; ignore them.
        if tool == "":
            continue

        tool_obj = _tool_from_string(tool)
        tool_objs.append(tool_obj)
        tool_map[tool] = tool_obj

    for typename, group in itertools.groupby(
            sorted([tool.__class__.__name__ for tool in tool_objs])):
        if len(list(group)) > 1:
            repeated_tools.append(typename)

    if repeated_tools:
        warnings.warn("%s are being repeated" % ",".join(repeated_tools))

    return tool_objs, tool_map


def _process_active_tools(toolbar, tool_map, active_drag, active_scroll, active_tap):
    """ Adds tools to the plot object

    Args:
        toolbar (Toolbar): instance of a Toolbar object
        tools_map (dict[str]|Tool): tool_map from _process_tools_arg
        active_drag (str or Tool): the tool to set active for drag
        active_scroll (str or Tool): the tool to set active for scroll
        active_tap (str or Tool): the tool to set active for tap

    Returns:
        None

    Note:
        This function sets properties on Toolbar
    """
    if active_drag in ['auto', None] or isinstance(active_drag, Tool):
        toolbar.active_drag = active_drag
    elif active_drag in tool_map:
        toolbar.active_drag = tool_map[active_drag]
    else:
        raise ValueError("Got unknown %r for 'active_drag', which was not a string supplied in 'tools' argument" % active_drag)

    if active_scroll in ['auto', None] or isinstance(active_scroll, Tool):
        toolbar.active_scroll = active_scroll
    elif active_scroll in tool_map:
        toolbar.active_scroll = tool_map[active_scroll]
    else:
        raise ValueError("Got unknown %r for 'active_scroll', which was not a string supplied in 'tools' argument" % active_scroll)

    if active_tap in ['auto', None] or isinstance(active_tap, Tool):
        toolbar.active_tap = active_tap
    elif active_tap in tool_map:
        toolbar.active_tap = tool_map[active_tap]
    else:
        raise ValueError("Got unknown %r for 'active_tap', which was not a string supplied in 'tools' argument" % active_tap)

def _get_argspecs(glyphclass):
    argspecs = OrderedDict()
    for arg in glyphclass._args:
        spec = {}
        prop = getattr(glyphclass, arg)
        spec['desc'] = " ".join(x.strip() for x in prop.__doc__.strip().split("\n\n")[0].split('\n'))
        spec['default'] = prop.class_default(glyphclass)
        spec['type'] = prop.__class__.__name__
        argspecs[arg] = spec
    return argspecs

# This template generates the following:
#
# def foo(self, x, y=10, kwargs):
#     kwargs['x'] = x
#     kwargs['y'] = y
#     return func(self, **kwargs)
_sigfunc_template = """
def %s(self, %s, **kwargs):
%s
    return func(self, **kwargs)
"""

def _get_sigfunc(func_name, func, argspecs):
    # This code is to wrap the generic func(*args, **kw) glyph method so that
    # a much better signature is available to users. E.g., for ``square`` we have:
    #
    # Signature: p.square(x, y, size=4, angle=0.0, **kwargs)
    #
    # which provides descriptive names for positional args, as well as any defaults
    func_args_with_defaults = []
    for arg, spec in argspecs.items():
        if spec['default'] is None:
            func_args_with_defaults.append(arg)
        else:
            func_args_with_defaults.append("%s=%r" % (arg, spec['default']))
    args_text = ", ".join(func_args_with_defaults)
    kwargs_assign_text = "\n".join("    kwargs[%r] = %s" % (x, x) for x in argspecs)
    func_text = _sigfunc_template % (func_name, args_text, kwargs_assign_text)
    func_code = compile(func_text, "fakesource", "exec")
    func_globals = {}
    eval(func_code, {"func": func}, func_globals)
    return func_globals[func_name]

_arg_template = "    %s (%s) : %s (default %r)"
_doc_template = """ Configure and add %s glyphs to this Figure.

Args:
%s

Keyword Args:
%s

Other Parameters:
    alpha (float) : an alias to set all alpha keyword args at once
    color (Color) : an alias to set all color keyword args at once
    source (ColumnDataSource) : a user supplied data source
    legend (str) : a legend tag for this glyph
    x_range_name (str) : name an extra range to use for mapping x-coordinates
    y_range_name (str) : name an extra range to use for mapping y-coordinates
    level (Enum) : control the render level order for this glyph

It is also possible to set the color and alpha parameters of a "nonselection"
glyph. To do so, prefix any visual parameter with ``'nonselection_'``.
For example, pass ``nonselection_alpha`` or ``nonselection_fill_alpha``.

Returns:
    GlyphRenderer
"""

def _add_sigfunc_info(func, argspecs, glyphclass, extra_docs):
    func.__name__ = glyphclass.__name__.lower()

    kwlines = []
    kws = glyphclass.properties() - set(argspecs)
    for kw in kws:
        prop = getattr(glyphclass, kw)
        if prop.__doc__:
            typ = prop.__class__.__name__
            desc = " ".join(x.strip() for x in prop.__doc__.strip().split("\n\n")[0].split('\n'))
        else:
            typ = str(prop)
            desc = ""
        kwlines.append(_arg_template % (kw, typ, desc, prop.class_default(glyphclass)))
    extra_kws = getattr(glyphclass, '_extra_kws', {})
    for kw, (typ, desc) in extra_kws.items():
        kwlines.append("    %s (%s) : %s" % (kw, typ, desc))
    kwlines.sort()

    arglines = []
    for arg, spec in argspecs.items():
        arglines.append(_arg_template % (arg, spec['type'], spec['desc'], spec['default']))

    func.__doc__ = _doc_template % (func.__name__, "\n".join(arglines), "\n".join(kwlines))
    if extra_docs:
        func.__doc__ += extra_docs

def _glyph_function(glyphclass, extra_docs=None):

    def func(self, **kwargs):

        # Process legend kwargs and remove legend before we get going
        legend_item_label = _get_legend_item_label(kwargs)

        # Need to check if user source is present before _pop_renderer_args
        is_user_source = kwargs.get('source', None) is not None
        renderer_kws = _pop_renderer_args(kwargs)
        source = renderer_kws['data_source']
        if not isinstance(source, ColumnarDataSource):
            try:
                # try converting the soruce to ColumnDataSource
                source = ColumnDataSource(source)
            except ValueError as err:
                msg = "Failed to auto-convert {curr_type} to ColumnDataSource.\n Original error: {err}".format(
                    curr_type=str(type(source)),
                    err=err.message
                )
                reraise(ValueError, ValueError(msg), sys.exc_info()[2])

            # update reddered_kws so that others can use the new source
            renderer_kws['data_source'] = source

        # handle the main glyph, need to process literals
        glyph_ca = _pop_colors_and_alpha(glyphclass, kwargs)
        _process_sequence_literals(glyphclass, kwargs, source, is_user_source)
        _process_sequence_literals(glyphclass, glyph_ca, source, is_user_source)

        # handle the nonselection glyph, we always set one
        nsglyph_ca = _pop_colors_and_alpha(glyphclass, kwargs, prefix='nonselection_', default_alpha=0.1)

        # handle the selection glyph, if any properties were given
        if any(x.startswith('selection_') for x in kwargs):
            sglyph_ca = _pop_colors_and_alpha(glyphclass, kwargs, prefix='selection_')
        else:
            sglyph_ca = None

        # handle the hover glyph, if any properties were given
        if any(x.startswith('hover_') for x in kwargs):
            hglyph_ca = _pop_colors_and_alpha(glyphclass, kwargs, prefix='hover_')
        else:
            hglyph_ca = None

        # handle the mute glyph, if any properties were given
        if any(x.startswith('muted_') for x in kwargs):
            mglyph_ca = _pop_colors_and_alpha(glyphclass, kwargs, prefix='muted_')
        else:
            mglyph_ca = None

        glyph = _make_glyph(glyphclass, kwargs, glyph_ca)
        nsglyph = _make_glyph(glyphclass, kwargs, nsglyph_ca)
        sglyph = _make_glyph(glyphclass, kwargs, sglyph_ca)
        hglyph = _make_glyph(glyphclass, kwargs, hglyph_ca)
        mglyph = _make_glyph(glyphclass, kwargs, mglyph_ca)

        glyph_renderer = GlyphRenderer(glyph=glyph,
                                       nonselection_glyph=nsglyph,
                                       selection_glyph=sglyph,
                                       hover_glyph=hglyph,
                                       muted_glyph=mglyph,
                                       **renderer_kws)

        if legend_item_label:
            _update_legend(self, legend_item_label, glyph_renderer)

        for tool in self.select(type=BoxSelectTool):
            tool.renderers.append(glyph_renderer)

        self.renderers.append(glyph_renderer)

        return glyph_renderer

    argspecs = _get_argspecs(glyphclass)

    sigfunc = _get_sigfunc(glyphclass.__name__.lower(), func, argspecs)

    _add_sigfunc_info(sigfunc, argspecs, glyphclass, extra_docs)

    return sigfunc<|MERGE_RESOLUTION|>--- conflicted
+++ resolved
@@ -53,11 +53,7 @@
 
 def _pop_renderer_args(kwargs):
     result = dict(data_source=kwargs.pop('source', ColumnDataSource()))
-<<<<<<< HEAD
-    for attr in ['name', 'x_range_name', 'y_range_name', 'level', 'view']:
-=======
-    for attr in ['name', 'x_range_name', 'y_range_name', 'level', 'visible', 'muted']:
->>>>>>> 920d39a8
+    for attr in ['name', 'x_range_name', 'y_range_name', 'level', 'view', 'visible', 'muted']:
         val = kwargs.pop(attr, None)
         if val:
             result[attr] = val

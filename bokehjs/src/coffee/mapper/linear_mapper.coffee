<<<<<<< HEAD
_ = require "underscore"
HasProperties = require "../common/has_properties"
=======
Model = require "../models/model"
>>>>>>> ea3a4887

class LinearMapper extends Model
  initialize: (attrs, options) ->
    super(attrs, options)

    @register_property('mapper_state', @_mapper_state, true)
    @add_dependencies('mapper_state', this, ['source_range', 'target_range'])
    @add_dependencies('mapper_state', @get('source_range'), ['start', 'end'])
    @add_dependencies('mapper_state', @get('target_range'), ['start', 'end'])

  map_to_target: (x) ->
    [scale, offset] = @get('mapper_state')
    return scale * x + offset

  v_map_to_target: (xs) ->
    [scale, offset] = @get('mapper_state')
    if not _.isNumber(xs[0])
      result = []
      for arr, i in xs
        r = new Float64Array(arr.length)
        for x, j in xs[i]
          r[j] = scale * x + offset
        result[i] = r
    else
      result = new Float64Array(xs.length)
      for x, idx in xs
        result[idx] = scale * x + offset
    return result

  map_from_target: (xprime) ->
    [scale, offset] = @get('mapper_state')
    return (xprime - offset) / scale

  v_map_from_target: (xprimes) ->
    [scale, offset] = @get('mapper_state')
    result = new Float64Array(xprimes.length)
    for xprime, idx in xprimes
      result[idx] = (xprime - offset) / scale
    return result

  _mapper_state: () ->
    #
    #  (t1 - t0)       (t1 - t0)
    #  --------- * x - --------- * s0 + t0
    #  (s1 - s0)       (s1 - s0)
    #
    # [  scale  ]     [    offset    ]
    #
    source_start = @get('source_range').get('start')
    source_end   = @get('source_range').get('end')
    target_start = @get('target_range').get('start')
    target_end   = @get('target_range').get('end')
    scale = (target_end - target_start)/(source_end - source_start)
    offset = -(scale * source_start) + target_start
    return [scale, offset]

module.exports =
  Model: LinearMapper<|MERGE_RESOLUTION|>--- conflicted
+++ resolved
@@ -1,9 +1,5 @@
-<<<<<<< HEAD
 _ = require "underscore"
-HasProperties = require "../common/has_properties"
-=======
 Model = require "../models/model"
->>>>>>> ea3a4887
 
 class LinearMapper extends Model
   initialize: (attrs, options) ->

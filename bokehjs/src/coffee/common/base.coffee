
define [
  "underscore",
  "require",

  "common/custom",
  "common/canvas",
  "common/cartesian_frame",
  "common/gmap_plot",
  "common/grid_plot",
  "common/layout_box",
  "common/plot",
  "common/plot_context",

  "mapper/categorical_mapper",
  "mapper/linear_mapper",
  "mapper/log_mapper",
  "mapper/grid_mapper",
  "mapper/linear_color_mapper",

  "range/data_factor_range",
  "range/data_range1d",
  "range/factor_range",
  "range/range1d",

  "renderer/annotation/legend",
  "renderer/glyph/glyph_factory",
  "renderer/guide/categorical_axis",
  "renderer/guide/datetime_axis",
  "renderer/guide/grid",
  "renderer/guide/linear_axis",
  "renderer/guide/log_axis",
  "renderer/overlay/box_selection",

  "source/column_data_source",
  "source/server_data_source",

  "ticking/abstract_ticker",
  "ticking/adaptive_ticker",
  "ticking/basic_tick_formatter",
  "ticking/basic_ticker",
  "ticking/log_ticker",
  "ticking/log_tick_formatter",
  "ticking/categorical_tick_formatter",
  "ticking/categorical_ticker",
  "ticking/composite_ticker",
  "ticking/datetime_tick_formatter",
  "ticking/datetime_ticker",
  "ticking/days_ticker",
  "ticking/months_ticker",
  "ticking/single_interval_ticker",
  "ticking/years_ticker",

  "tool/box_select_tool",
  "tool/box_zoom_tool",
  "tool/click_tool",
  "tool/crosshair_tool",
  "tool/data_range_box_select_tool",
  "tool/embed_tool",
  "tool/hover_tool",
  "tool/pan_tool",
  "tool/preview_save_tool",
  "tool/reset_tool",
  "tool/resize_tool",
  "tool/wheel_zoom_tool",
  "tool/object_explorer_tool",

  "widget/data_slider",
  "widget/data_table",
  "widget/handson_table",
  "widget/table_column"
  "widget/pivot_table",
  "widget/object_explorer",

  "widget/pandas/ipython_remote_data",
  "widget/pandas/pandas_pivot_table",
  "widget/pandas/pandas_plot_source",
  'widget/paragraph'
  'widget/hbox'
  'widget/vbox'
  'widget/textinput'
  'widget/vboxmodelform'
  'widget/vboxform'
  'widget/pretext'
  'widget/selectbox'
  'widget/slider'
  'widget/crossfilter'
  'widget/multiselect'
  'widget/date_range_slider'
  'widget/date_picker'
  'widget/panel'
  'widget/tabs'
  'widget/dialog'

  'transforms/autoencode'
  'transforms/binarysegment'
  'transforms/const'
  'transforms/contour'
  'transforms/count'
  'transforms/countcategories'
  'transforms/encode'
  'transforms/cuberoot'
  'transforms/hdalpha'
  'transforms/id'
  'transforms/interpolate'
  'transforms/interpolatecolor'
  'transforms/nonzero'
  'transforms/ratio'
  'transforms/seq'
  'transforms/spread'
  'transforms/tocounts'
], (_, require) ->

  # add some useful functions to underscore
  require("common/custom").monkey_patch()

  Config = {}
  url = window.location.href
  if url.indexOf('/bokeh') > 0
    Config.prefix = url.slice(0, url.indexOf('/bokeh')) + "/" #keep trailing slash
  else
    Config.prefix = '/'
  console.log('Bokeh: setting prefix to', Config.prefix)

  locations =

    Plot:                     'common/plot'
    GMapPlot:                 'common/gmap_plot'
    GridPlot:                 'common/grid_plot'
    PlotContext:              'common/plot_context'
    PlotList:                 'common/plot_context'
    Canvas:                   'common/canvas'
    LayoutBox:                'common/layout_box'
    CartesianFrame:           'common/cartesian_frame'

    DataFactorRange:          'range/data_factor_range'
    DataRange1d:              'range/data_range1d'
    FactorRange:              'range/factor_range'
    Range1d:                  'range/range1d'

    Glyph:                    'renderer/glyph/glyph_factory'
    LinearAxis:               'renderer/guide/linear_axis'
    LogAxis:                  'renderer/guide/log_axis'
    CategoricalAxis:          'renderer/guide/categorical_axis'
    DatetimeAxis:             'renderer/guide/datetime_axis'
    Grid:                     'renderer/guide/grid'
    Legend:                   'renderer/annotation/legend'
    BoxSelection:             'renderer/overlay/box_selection'

    ColumnDataSource:         'source/column_data_source'
    ServerDataSource:         'source/server_data_source'

    AbstractTicker:           'ticking/abstract_ticker'
    AdaptiveTicker:           'ticking/adaptive_ticker'
    BasicTicker:              'ticking/basic_ticker'
    BasicTickFormatter:       'ticking/basic_tick_formatter'
    LogTicker:                'ticking/log_ticker'
    LogTickFormatter:         'ticking/log_tick_formatter'
    CategoricalTicker:        'ticking/categorical_ticker'
    CategoricalTickFormatter: 'ticking/categorical_tick_formatter'
    CompositeTicker:          'ticking/composite_ticker'
    DatetimeTicker:           'ticking/datetime_ticker'
    DatetimeTickFormatter:    'ticking/datetime_tick_formatter'
    DaysTicker:               'ticking/days_ticker'
    MonthsTicker:             'ticking/months_ticker'
    SingleIntervalTicker:     'ticking/single_interval_ticker'
    YearsTicker:              'ticking/years_ticker'

    PanTool:                  'tool/pan_tool'
    WheelZoomTool:            'tool/wheel_zoom_tool'
    ResizeTool:               'tool/resize_tool'
    ClickTool:                'tool/click_tool'
    CrosshairTool:            'tool/crosshair_tool'
    BoxSelectTool:            'tool/box_select_tool'
    BoxZoomTool:              'tool/box_zoom_tool'
    HoverTool:                'tool/hover_tool'
    DataRangeBoxSelectTool:   'tool/data_range_box_select_tool'
    PreviewSaveTool:          'tool/preview_save_tool'
    EmbedTool:                'tool/embed_tool'
    ResetTool:                'tool/reset_tool'
    ObjectExplorerTool:       'tool/object_explorer_tool'

    DataSlider:               'widget/data_slider'
    DataTable:                'widget/data_table'
    HandsonTable:             'widget/handson_table'
    TableColumn:              'widget/table_column'
    PivotTable:               'widget/pivot_table'
    ObjectExplorer:           'widget/object_explorer'

    IPythonRemoteData:        'widget/pandas/ipython_remote_data'
    PandasPivotTable:         'widget/pandas/pandas_pivot_table'
    PandasPlotSource:         'widget/pandas/pandas_plot_source'
    Paragraph:                'widget/paragraph'
    HBox:                     'widget/hbox'
    VBox:                     'widget/vbox'
    VBoxModelForm:            'widget/vboxmodelform'
    VBoxForm:                 'widget/vboxform'
    TextInput:                'widget/textinput'
    PreText:                  'widget/pretext'
    Select:                   'widget/selectbox'
    Slider:                   'widget/slider'
    CrossFilter:              'widget/crossfilter'
    MultiSelect:              'widget/multiselect'
    DateRangeSlider:          'widget/date_range_slider'
    DatePicker:               'widget/date_picker'
    Panel:                    'widget/panel'
    Tabs:                     'widget/tabs'
    Dialog:                   'widget/dialog'

    AutoEncode:               'transforms/autoencode'
    BinarySegment:            'transforms/binarysegment'
    Const:                    'transforms/const'
    Contour:                  'transforms/contour'
    Count:                    'transforms/count'
    CountCategories:          'transforms/countcategories'
    Cuberoot:                 'transforms/cuberoot'
    HDAlpha:                  'transforms/hdalpha'
    Encode:                   'transforms/encode'
    Id:                       'transforms/id'
    Interpolate:              'transforms/interpolate'
    InterpolateColor:         'transforms/interpolatecolor'
    NonZero:                  'transforms/nonzero'
    Ratio:                    'transforms/ratio'
    Seq:                      'transforms/seq'
    Spread:                   'transforms/spread'
<<<<<<< HEAD

=======
    ToCounts:                 'transforms/tocounts'
>>>>>>> 3d50f02b
  mod_cache = {}
  collection_overrides = {}

  Collections = (typename) ->
   if collection_overrides[typename]
     return collection_overrides[typename]

    if not locations[typename]
      throw "./base: Unknown Collection #{typename}"

    modulename = locations[typename]

    if not mod_cache[modulename]?
      mod = require(modulename)

      if mod?
          mod_cache[modulename] = mod
      else
          throw Error("improperly implemented collection: #{modulename}")

    return mod_cache[modulename].Collection

  Collections.register = (name, collection) ->
    collection_overrides[name] = collection

  return {
    "collection_overrides" : collection_overrides, # for testing only
    "mod_cache": mod_cache, # for testing only
    "locations": locations,
    "Collections": Collections,
    "Config" : Config
  }<|MERGE_RESOLUTION|>--- conflicted
+++ resolved
@@ -223,11 +223,8 @@
     Ratio:                    'transforms/ratio'
     Seq:                      'transforms/seq'
     Spread:                   'transforms/spread'
-<<<<<<< HEAD
-
-=======
     ToCounts:                 'transforms/tocounts'
->>>>>>> 3d50f02b
+
   mod_cache = {}
   collection_overrides = {}
 

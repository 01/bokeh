--- conflicted
+++ resolved
@@ -7,11 +7,8 @@
 {logger} = require "./logging"
 Solver = require "./solver"
 
-<<<<<<< HEAD
-=======
 # TODO - This should only be on in testing
 #require 'Canteen'
->>>>>>> 0ac7349e
 
 class CanvasView extends ContinuumView
   className: "bk-canvas-wrapper"
@@ -33,18 +30,18 @@
     @canvas_events = @$('div.bk-canvas-events')
     @canvas_overlay = @$('div.bk-canvas-overlays')
     @map_div = @$('div.bk-canvas-map') ? null
-    
+
     # Create context. This is the object that gets passed arount while drawing
     @ctx = @canvas[0].getContext('2d')
     @ctx.glcanvas = null  # init without webgl support (can be overriden in plot.coffee)
-    
+
     logger.debug("CanvasView initialized")
 
   render: (force=false) ->
     # normally we only want to render the canvas when the canvas itself
     # should be configured with new bounds.
     if not @model.new_bounds and not force
-      return    
+      return
 
     if @mget('use_hidpi')
       devicePixelRatio = window.devicePixelRatio || 1

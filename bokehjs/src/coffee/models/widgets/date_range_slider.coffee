--- conflicted
+++ resolved
@@ -1,11 +1,8 @@
 import * as tz from "timezone"
 
-<<<<<<< HEAD
 import {AbstractSlider, AbstractSliderView} from "./abstract_slider"
-=======
 import * as p from "core/properties"
 import {isObject} from "core/util/types"
->>>>>>> 1c76a4f1
 
 export class DateRangeSliderView extends AbstractSliderView
 

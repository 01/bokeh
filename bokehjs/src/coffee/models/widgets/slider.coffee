--- conflicted
+++ resolved
@@ -1,12 +1,9 @@
 import {format} from "numbro"
 
-<<<<<<< HEAD
 import {AbstractSlider, AbstractSliderView} from "./abstract_slider"
-=======
 import {logger} from "core/logging"
 import * as p from "core/properties"
 import {throttle} from "core/util/callback"
->>>>>>> 1c76a4f1
 
 export class SliderView extends AbstractSliderView
 

--- conflicted
+++ resolved
@@ -105,11 +105,7 @@
     # TODO (bev) this is a bit clunky, need to make sure glyphs use the correct ranges when they call
     # mapping functions on the base Renderer class
     @glyph.model.setv({x_range_name: @model.x_range_name, y_range_name: @model.y_range_name}, {silent: true})
-<<<<<<< HEAD
-    @glyph.set_data(source, @all_indices, arg)
-=======
-    @glyph.set_data(source, indices)
->>>>>>> e7159671
+    @glyph.set_data(source, @all_indices, indices)
 
     @glyph.set_visuals(source)
     @decimated_glyph.set_visuals(source)

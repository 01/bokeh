_ = require "underscore"

ColorMapper = require "./color_mapper"
p = require "../../core/properties"

class LogColorMapper extends ColorMapper.Model
  type: "LogColorMapper"

  @define {
      high:          [ p.Number           ]
      low:           [ p.Number           ]
    }

  _get_values: (data, palette, n) ->
     if not n?
       n = palette.length - 1

     low = @get('low') ? _.min(data)
     high = @get('high') ? _.max(data)
<<<<<<< HEAD
     N = palette.length - 1
     scale = N / (Math.log1p(high) - Math.log1p(low))  # subtract the low offset
=======
     scale = n / (Math.log1p(high) - Math.log1p(low))  # subtract the low offset
>>>>>>> ba15aba1
     values = []

     for i in [0...data.length]
       d = data[i]

       if (d > high)
         d = high
       else if (d < low)
         d = low

       log = Math.log1p(d) - Math.log1p(low)  # subtract the low offset
       values[i] = palette[Math.floor(log * scale)]
     return values

module.exports =
  Model: LogColorMapper<|MERGE_RESOLUTION|>--- conflicted
+++ resolved
@@ -17,12 +17,7 @@
 
      low = @get('low') ? _.min(data)
      high = @get('high') ? _.max(data)
-<<<<<<< HEAD
-     N = palette.length - 1
-     scale = N / (Math.log1p(high) - Math.log1p(low))  # subtract the low offset
-=======
      scale = n / (Math.log1p(high) - Math.log1p(low))  # subtract the low offset
->>>>>>> ba15aba1
      values = []
 
      for i in [0...data.length]

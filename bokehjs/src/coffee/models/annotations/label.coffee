_ = require "underscore"
$ = require "jquery"

Annotation = require "./annotation"
ColumnDataSource = require "../sources/column_data_source"
p = require "../../core/properties"

class LabelView extends Annotation.View
  initialize: (options) ->
    super(options)
    if not @mget('source')?
      this.mset('source', new ColumnDataSource.Model())
    @canvas = @plot_model.get('canvas')
    @xmapper = @plot_view.frame.get('x_mappers')[@mget("x_range_name")]
    @ymapper = @plot_view.frame.get('y_mappers')[@mget("y_range_name")]
    @set_data()

  bind_bokeh_events: () ->
    if @mget('render_mode') == 'css'
      # dispatch CSS update immediately
      @listenTo(@model, 'change', @render)
      @listenTo(@mget('source'), 'change', () ->
        @set_data()
        @render())
    else
      @listenTo(@model, 'change', @plot_view.request_render)
      @listenTo(@mget('source'), 'change', () ->
        @set_data()
        @plot_view.request_render())

  set_data: () ->
    super(@mget('source'))
    @set_visuals(@mget('source'))

  _set_data: () ->
    @label_div = ($("<div>").addClass('label').hide() for i in @_text)
    @width = (null for i in @_text)
    @height = (null for i in @_text)
    @x_shift = (null for i in @_text)
    @y_shift = (null for i in @_text)

    ld = @mget("border_line_dash")
    if _.isArray(ld)
      if ld.length < 2
        @line_dash = "solid"
      else
        @line_dash = "dashed"
    if _.isString(ld)
        @line_dash = ld

    ctx = @plot_view.canvas_view.ctx
    for i in [0...@_text.length]
      @visuals.text.set_vectorize(ctx, i)
      @width[i] = ctx.measureText(@_text[i]).width
      @height[i] = ctx.measureText(@_text[i]).ascent / 1.175
      [ @x_shift[i], @y_shift[i] ] = @_calculate_offset(ctx, @height[i], @width[i])

  _map_data: () ->
    if @mget('x_units') == "data"
      vx = @xmapper.v_map_to_target(@_x)
    else
      vx = @_x.slice(0) # make deep copy to not mutate
    sx = @canvas.v_vx_to_sx(vx)

    if @mget('y_units') == "data"
      vy = @ymapper.v_map_to_target(@_y)
    else
      vy = @_y.slice(0) # make deep copy to not mutate

    sy = @canvas.v_vy_to_sy(vy)

    return [sx, sy]

  _calculate_offset: (ctx, height, width) ->

    switch ctx.textAlign
      when 'left' then x_shift = 0
      when 'center' then x_shift = -width / 2
      when 'right' then x_shift = -width

    # guestimated from https://www.w3.org/TR/2dcontext/#dom-context-2d-textbaseline
    switch ctx.textBaseline
      when 'top' then y_shift = 0.0
      when 'middle' then y_shift = -0.5 * height
      when 'bottom' then y_shift = -1.0 * height
      when 'alphabetic' then y_shift = -0.8 * height
      when 'hanging' then y_shift = -0.17 * height
      when 'ideographic' then y_shift = -0.83 * height

    return [x_shift, y_shift]

  render: () ->
    [@sx, @sy] = @_map_data()
    if @mget('render_mode') == 'canvas'
      @_canvas_text()
    else
      @_css_text()

  _get_size: () ->
    ctx = @plot_view.canvas_view.ctx
    @visuals.text.set_value(ctx)

    side = @model.panel.side
    if side == "above" or side == "below"
      height = ctx.measureText(@_text[0]).ascent
      return height 
    if side == 'left' or side == 'right'
      width = ctx.measureText(@_text[0]).width
      return width

  _canvas_text: () ->
    ctx = @plot_view.canvas_view.ctx
    for i in [0...@_text.length]
      ctx.save()

<<<<<<< HEAD
      if @model.panel?
        panel_offset = @_get_panel_offset()
        ctx.translate(panel_offset.x, panel_offset.y)

      ctx.rotate(@mget('angle'))
=======
>>>>>>> 4e3c922b
      ctx.translate(@sx[i] + @_x_offset[i], @sy[i] - @_y_offset[i])
      ctx.rotate(@_angle[i])

      ctx.beginPath()
      ctx.rect(@x_shift[i], @y_shift[i], @width[i], @height[i])

      if @visuals.background_fill.doit
        @visuals.background_fill.set_vectorize(ctx, i)
        ctx.fill()

      if @visuals.border_line.doit
        @visuals.border_line.set_vectorize(ctx, i)
        ctx.stroke()

      if @visuals.text.doit
        @visuals.text.set_vectorize(ctx, i)
        ctx.fillText(@_text[i], 0, 0)
      ctx.restore()

  _css_text: () ->
    ctx = @plot_view.canvas_view.ctx

    for i in [0...@_text.length]
      @visuals.text.set_vectorize(ctx, i)
      @visuals.border_line.set_vectorize(ctx, i)
      @visuals.background_fill.set_vectorize(ctx, i)

      if not @label_div[i].style?
        @label_div[i].appendTo(@plot_view.$el.find('div.bk-canvas-overlays'))

      @label_div[i].hide()

      div_style = {
        'position': 'absolute'
        'top': "#{@sy[i] - @_y_offset[i] + @y_shift[i]}px"
        'left': "#{@sx[i] + @_x_offset[i] + @x_shift[i]}px"
        'color': "#{@_text_color[i]}"
        'opacity': "#{@_text_alpha[i]}"
        'font-size': "#{@_text_font_size[i]}"
        'font-family': "#{@mget('text_font')}"
        'background-color': "#{@visuals.background_fill.color_value()}"
        'transform': "rotate(#{@_angle[i]}rad)"
        }

      if @visuals.background_fill.doit
        _.extend(div_style, {
          'background-color': "#{@visuals.background_fill.color_value()}"
        })

      if @visuals.border_line.doit
        _.extend(div_style, {
          'border-style': "#{@line_dash}"
          'border-width': "#{@_border_line_width[i]}"
          'border-color': "#{@visuals.border_line.color_value()}"
        })

      @label_div[i]
        .html(@_text[i])
        .css(div_style)
        .show()

class Label extends Annotation.Model
  default_view: LabelView

  type: 'Label'

  @mixins ['text', 'line:border_', 'fill:background_']

  @define {
      x:            [ p.NumberSpec,                     ]
      x_units:      [ p.SpatialUnits, 'data'            ]
      y:            [ p.NumberSpec,                     ]
      y_units:      [ p.SpatialUnits, 'data'            ]
      text:         [ p.StringSpec,   { field :"text" } ]
      angle:        [ p.AngleSpec,    0                 ]
      x_offset:     [ p.NumberSpec,   { value: 0 }      ]
      y_offset:     [ p.NumberSpec,   { value: 0 }      ]
      source:       [ p.Instance                        ]
      x_range_name: [ p.String,      'default'          ]
      y_range_name: [ p.String,      'default'          ]
      render_mode:  [ p.RenderMode,  'canvas'           ]
    }

  @override {
    background_fill_color: null
    border_line_color: null
  }

module.exports =
  Model: Label
  View: LabelView<|MERGE_RESOLUTION|>--- conflicted
+++ resolved
@@ -113,14 +113,10 @@
     for i in [0...@_text.length]
       ctx.save()
 
-<<<<<<< HEAD
       if @model.panel?
         panel_offset = @_get_panel_offset()
         ctx.translate(panel_offset.x, panel_offset.y)
 
-      ctx.rotate(@mget('angle'))
-=======
->>>>>>> 4e3c922b
       ctx.translate(@sx[i] + @_x_offset[i], @sy[i] - @_y_offset[i])
       ctx.rotate(@_angle[i])
 

--- conflicted
+++ resolved
@@ -327,13 +327,8 @@
       y_range:           [ p.Instance                         ]
       extra_y_ranges:    [ p.Any,      {}                     ] # TODO (bev)
 
-<<<<<<< HEAD
-      x_scale:           [ p.Instance                         ]
-      y_scale:           [ p.Instance                         ]
-=======
       x_scale:           [ p.Instance, () -> new LinearScale() ]
       y_scale:           [ p.Instance, () -> new LinearScale() ]
->>>>>>> 5ac77920
 
       tool_events:       [ p.Instance, () -> new ToolEvents() ]
 

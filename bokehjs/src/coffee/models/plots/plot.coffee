_ = require "underscore"

{WEAK_EQ, GE, EQ, Strength, Variable}  = require "../../core/layout/solver"
{logger} = require "../../core/logging"
p = require "../../core/properties"

LayoutDOM = require "../layouts/layout_dom"
Toolbar = require "../tools/toolbar"
ToolEvents = require "../../common/tool_events"
PlotCanvas = require("./plot_canvas").Model

class PlotView extends LayoutDOM.View
  className: "bk-plot-layout"

  render: () ->
    super()

    if @model.responsive is 'box_ar'
      [width, height] = @get_width_height()
      s = @model.document.solver()
      s.suggest_value(@model._width, width)
      s.suggest_value(@model._height, height)
      @$el.css({
        position: 'absolute'
        left: @model._dom_left._value
        top: @model._dom_top._value
        width: @model.width
        height: @model.height
      })

  get_width_height: () ->
      parent_height = @el.parentNode.clientHeight
      parent_width = @el.parentNode.clientWidth

      ar = @model.get_aspect_ratio()

      new_width_1 = parent_width
      new_height_1 = parent_width / ar

      new_width_2 = parent_height * ar
      new_height_2 = parent_height

      if new_width_1 < new_width_2
        width = new_width_1
        height = new_height_1
      else
        width = new_width_2
        height = new_height_2

      return [width, height]

  get_height: () ->
    return @model._width._value / @model.get_aspect_ratio()

  get_width: () ->
    return @model._height._value * @model.get_aspect_ratio()

class Plot extends LayoutDOM.Model
  type: 'Plot'
  default_view: PlotView

  initialize: (options) ->
    super(options)

    for xr in _.values(@extra_x_ranges).concat(@x_range)
      plots = xr.get('plots')
      if _.isArray(plots)
        plots = plots.concat(@)
        xr.set('plots', plots)
    for yr in _.values(@extra_y_ranges).concat(@y_range)
      plots = yr.get('plots')
      if _.isArray(plots)
        plots = plots.concat(@)
        yr.set('plots', plots)

    @_horizontal = false
    if @toolbar_location in ['left', 'right']
      @_horizontal = true

    # Min border applies to the edge of everything
    if @min_border?
      if not @min_border_top?
        @min_border_top = @min_border
      if not @min_border_bottom?
        @min_border_bottom = @min_border
      if not @min_border_left?
        @min_border_left = @min_border
      if not @min_border_right?
        @min_border_right = @min_border

    # Add the title to layout
    if @title?
      title = if _.isString(@title) then new Title.Model({text: @title}) else @title
      @add_layout(title, @title_location)

    @_plot_canvas = new PlotCanvas({plot: @})

    @_set_orientation_variables(@)
    @_set_orientation_variables(@toolbar)
    @_set_orientation_variables(@_plot_canvas)

    @toolbar.toolbar_location = @toolbar_location
    @toolbar.toolbar_sticky = @toolbar_sticky
    @_plot_canvas.toolbar = @toolbar

    # Set width & height to be the passed in plot_width and plot_height
    # We may need to be more subtle about this - not sure why people use one
    # or the other.
    if not @width?
      @width = @plot_width
    if not @height?
      @height = @plot_height

  _doc_attached: () ->

    # Add panels for any side renderers
    # (Needs to be called in _doc_attached, so that panels can attach to the document.)
    for side in ['above', 'below', 'left', 'right']
      layout_renderers = @get(side)
      for r in layout_renderers
        r.add_panel(side)

    @_plot_canvas.attach_document(@document)

  add_renderers: (new_renderers...) ->
<<<<<<< HEAD
    renderers = @get('renderers')
    renderers = renderers.concat(new_renderers)
    @set('renderers', renderers)

  add_layout: (renderer, side="center") ->
    @add_renderers(renderer)
    if side != 'center'
      if @document?
        renderer.add_panel(side)
      @set(side, @get(side).concat([renderer]))

  add_glyph: (glyph, source, attrs={}) ->
    if not source?
      source = new ColumnDataSource.Model()

    attrs = _.extend({}, attrs, {data_source: source, glyph: glyph})
    renderer = new GlyphRenderer.Model(attrs)

    @add_renderers(renderer)

    return renderer

  add_tools: (tools...) ->
    new_tools = for tool in tools
      if tool.overlay?
        @add_renderers(tool.overlay)

      if tool.plot?
        tool
      else
        # XXX: this part should be unnecessary, but you can't configure tool.plot
        # after construting a tool. When this limitation is lifted, remove this code.
        attrs = _.clone(tool.attributes)
        attrs.plot = this
        new tool.constructor(attrs)

    @set(@toolbar.tools, @get("toolbar").tools.concat(new_tools))
=======
    @_plot_canvas.add_renderers(new_renderers...)

  add_layout: (renderer, side="center") ->
    @_plot_canvas.add_layout(renderer, side)

  add_glyph: (glyph, source, attrs={}) ->
    @_plot_canvas.add_glyph(glyph, source, attrs)

  add_tools: (tools...) ->
    @_plot_canvas.add_tools(tools...)
>>>>>>> 365dba5d

  plot_canvas: () ->
    @_plot_canvas

  get_aspect_ratio: () ->
    return @width / @height

  get_layoutable_children: () ->
    # Default if toolbar_location is None
    children = [@_plot_canvas]
    if @toolbar_location?
      children = [@toolbar, @_plot_canvas]
    return children

  get_edit_variables: () ->
    edit_variables = super()
    if @responsive is 'box_ar'
      edit_variables.push({edit_variable: @_width, strength: Strength.strong})
      edit_variables.push({edit_variable: @_height, strength: Strength.strong})
    for child in @get_layoutable_children()
      edit_variables = edit_variables.concat(child.get_edit_variables())
    return edit_variables

  get_constraints: () ->
    constraints = super()

    if @toolbar_location?
      # Constraints if we have a toolbar
      #
      #  (1) COMPUTE THE VARIABLE PIECES (shrinks canvas): plot_height = plot_canvas_height + toolbar_height
      #  (2) SIZE THE FIXED: plot_width = plot_canvas_width
      #  (3) stack or stick to the side
      #      - note that below and right also require a css offset (couldn't find another way)
      #      - use canvas._top not canvas._dom_top as this lets us stick the
      #      toolbar right to the edge of the plot
      #  (4) nudge: set toolbar width to be almost full less that needed
      #      to give a margin that lines up nicely with plot canvas edge


      # (1) plot_height = plot_canvas_height + toolbar_height | plot_width = plot_canvas_width + toolbar_width
      if @toolbar_sticky is true
        constraints.push(EQ(@_sizeable, [-1, @_plot_canvas._sizeable]))
      else
        constraints.push(EQ(@_sizeable, [-1, @_plot_canvas._sizeable], [-1, @toolbar._sizeable]))

      # (2) plot_width = plot_canvas_width | plot_height = plot_canvas_height | plot_height = plot_canvas_height
      constraints.push(EQ(@_full, [-1, @_plot_canvas._full]))

      if @toolbar_location is 'above'
        # (3) stack: plot_canvas._top = toolbar._dom_top + toolbar._height
        sticky_edge = if @toolbar_sticky is true then @_plot_canvas._top else @_plot_canvas._dom_top
        constraints.push(EQ(sticky_edge, [-1, @toolbar._dom_top], [-1, @toolbar._height]))

      if @toolbar_location is 'below'
        # (3) stack: plot_canvas._dom_top = toolbar._bottom - toolbar._height
        if @toolbar_sticky is false
          constraints.push(EQ(@toolbar._dom_top, [-1, @_plot_canvas._height], @toolbar._bottom))
        if @toolbar_sticky is true
          constraints.push(GE(@_plot_canvas.below_panel._height, [-1, @toolbar._height]))
          constraints.push(WEAK_EQ(@toolbar._dom_top, [-1, @_plot_canvas._height], @_plot_canvas.below_panel._height, @toolbar._height))

      if @toolbar_location is 'left'
        # (3) stack: plot_canvas._dom_left = toolbar._dom_left + toolbar._width
        sticky_edge = if @toolbar_sticky is true then @_plot_canvas._left else @_plot_canvas._dom_left
        constraints.push(EQ(sticky_edge, [-1, @toolbar._dom_left], [-1, @toolbar._width]))

      if @toolbar_location is 'right'
        # (3) stack: plot_canvas._dom_left = plot_canvas._right - toolbar._width
        if @toolbar_sticky is false
          constraints.push(EQ(@toolbar._dom_left, [-1, @_plot_canvas._width], @toolbar._right))
        if @toolbar_sticky is true
          constraints.push(GE(@_plot_canvas.right_panel._width, [-1, @toolbar._width]))
          constraints.push(WEAK_EQ(@toolbar._dom_left, [-1, @_plot_canvas._width], @_plot_canvas.right_panel._width, @toolbar._width))

      if @toolbar_location in ['above', 'below']
        # (4) toolbar_width = full_width - plot_canvas._right
        constraints.push(EQ(@_width, [-1, @toolbar._width], [-1, @_plot_canvas._width_minus_right]))

      if @toolbar_location in ['left', 'right']
        # (4a) the following makes the toolbar as tall as the plot less the distance of the axis from the edge
        constraints.push(EQ(@_height, [-1, @toolbar._height], [-1, @_plot_canvas.above_panel._height]))
        # (4b) nudge the toolbar down by that distance
        constraints.push(EQ(@toolbar._dom_top, [-1, @_plot_canvas.above_panel._height]))


    if not @toolbar_location?
      # If we don't have a toolbar just set them
      constraints.push(EQ(@_width, [-1, @_plot_canvas._width]))
      constraints.push(EQ(@_height, [-1, @_plot_canvas._height]))

    # Get all the child constraints
    for child in @get_layoutable_children()
      constraints = constraints.concat(child.get_constraints())

    return constraints

  get_constrained_variables: () ->
    constrained_variables = super()
    constrained_variables = _.extend(constrained_variables, {
      'on-edge-align-top'    : @_plot_canvas._top
      'on-edge-align-bottom' : @_plot_canvas._height_minus_bottom
      'on-edge-align-left'   : @_plot_canvas._left
      'on-edge-align-right'  : @_plot_canvas._width_minus_right

      'box-cell-align-top'   : @_plot_canvas._top
      'box-cell-align-bottom': @_plot_canvas._height_minus_bottom
      'box-cell-align-left'  : @_plot_canvas._left
      'box-cell-align-right' : @_plot_canvas._width_minus_right

      'box-equal-size-top'   : @_plot_canvas._top
      'box-equal-size-bottom': @_plot_canvas._height_minus_bottom
    })
    if @responsive isnt 'fixed'
      constrained_variables = _.extend(constrained_variables, {
        'box-equal-size-left'  : @_plot_canvas._left
        'box-equal-size-right' : @_plot_canvas._width_minus_right
      })
    return constrained_variables

  _set_orientation_variables: (model) ->
    if @_horizontal is false  # toolbar is above or below or null
      model._sizeable = model._height
      model._full = model._width
    if @_horizontal is true  # toolbar is left or right
      model._sizeable = model._width
      model._full = model._height

  #
  # SETUP PROPERTIES
  #
  @mixins ['line:outline_', 'fill:background_', 'fill:border_']

  @define {
      toolbar:           [ p.Instance, () -> new Toolbar.Model() ]
      toolbar_location:  [ p.Location, 'right'                ]
      toolbar_sticky:    [ p.Bool, true                       ]

      # ALL BELOW ARE FOR PLOT CANVAS
      plot_width:        [ p.Number,   600                    ]
      plot_height:       [ p.Number,   600                    ]
      title:             [ p.Any                              ] # TODO: p.Either(p.Instance(Title), p.String)
      title_location:    [ p.Location, 'above'                ]

      h_symmetry:        [ p.Bool,     true                   ]
      v_symmetry:        [ p.Bool,     false                  ]

      above:             [ p.Array,    []                     ]
      below:             [ p.Array,    []                     ]
      left:              [ p.Array,    []                     ]
      right:             [ p.Array,    []                     ]

      renderers:         [ p.Array,    []                     ]

      x_range:           [ p.Instance                         ]
      extra_x_ranges:    [ p.Any,      {}                     ] # TODO (bev)
      y_range:           [ p.Instance                         ]
      extra_y_ranges:    [ p.Any,      {}                     ] # TODO (bev)

      x_mapper_type:     [ p.String,   'auto'                 ] # TODO (bev)
      y_mapper_type:     [ p.String,   'auto'                 ] # TODO (bev)

      tool_events:       [ p.Instance, () -> new ToolEvents.Model() ]

      lod_factor:        [ p.Number,   10                     ]
      lod_interval:      [ p.Number,   300                    ]
      lod_threshold:     [ p.Number,   2000                   ]
      lod_timeout:       [ p.Number,   500                    ]

      webgl:             [ p.Bool,     false                  ]
      hidpi:             [ p.Bool,     true                   ]

      min_border:        [ p.Number,   5                      ]
      min_border_top:    [ p.Number,   null                   ]
      min_border_left:   [ p.Number,   null                   ]
      min_border_bottom: [ p.Number,   null                   ]
      min_border_right:  [ p.Number,   null                   ]
    }

  @override {
    outline_line_color: '#e5e5e5'
    border_fill_color: "#ffffff"
    background_fill_color: "#ffffff"
    responsive: 'fixed'
  }

module.exports =
  View: PlotView
  Model: Plot<|MERGE_RESOLUTION|>--- conflicted
+++ resolved
@@ -123,7 +123,6 @@
     @_plot_canvas.attach_document(@document)
 
   add_renderers: (new_renderers...) ->
-<<<<<<< HEAD
     renderers = @get('renderers')
     renderers = renderers.concat(new_renderers)
     @set('renderers', renderers)
@@ -161,18 +160,6 @@
         new tool.constructor(attrs)
 
     @set(@toolbar.tools, @get("toolbar").tools.concat(new_tools))
-=======
-    @_plot_canvas.add_renderers(new_renderers...)
-
-  add_layout: (renderer, side="center") ->
-    @_plot_canvas.add_layout(renderer, side)
-
-  add_glyph: (glyph, source, attrs={}) ->
-    @_plot_canvas.add_glyph(glyph, source, attrs)
-
-  add_tools: (tools...) ->
-    @_plot_canvas.add_tools(tools...)
->>>>>>> 365dba5d
 
   plot_canvas: () ->
     @_plot_canvas

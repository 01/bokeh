--- conflicted
+++ resolved
@@ -127,12 +127,7 @@
 
   initialize: (attrs, options) ->
     super(attrs, options)
-<<<<<<< HEAD
-    @register_property('tooltip', () ->
-=======
-    @get('overlay').set('silent_update', true, {silent: true})
     @override_computed_property('tooltip', () ->
->>>>>>> 38435417
         @_get_dim_tooltip(
           @tool_name,
           @_check_dims(@get('dimensions'), "box select tool")

--- conflicted
+++ resolved
@@ -99,12 +99,8 @@
           @_stop_drag(e)
           return false)
 
-<<<<<<< HEAD
       @$tool_button = $("<button class='bk-toolbar-button' title='#{@options.buttonText}'><img class='bk-btn-icon' src='#{@options.buttonIcon}'/><span class='tip'>#{@options.buttonText}</span></button>")
-=======
-      @$tool_button = $("<button class='bk-toolbar-button'> #{@options.buttonText} </button>")
       @plotview
->>>>>>> f6dbc1de
       @plotview.$el.find('.bk-button-bar').append(@$tool_button)
 
       # Paddy: I want to remove all this checking for @button_activated,
@@ -203,11 +199,7 @@
       @plotview.$el.bind("mouseover", (e) =>
         @mouseover_count += 1)
 
-<<<<<<< HEAD
       @$tool_button = $("<button class='bk-toolbar-button' title='#{@options.buttonText}'><img class='bk-btn-icon' src='#{@options.buttonIcon}'/><span class='tip'>#{@options.buttonText}</span></button>")
-=======
-      @$tool_button = $("<button class='bk-toolbar-button'> #{@options.buttonText} </button>")
->>>>>>> f6dbc1de
       @plotview.$el.find('.bk-button-bar').append(@$tool_button)
 
       @$tool_button.click(=>
@@ -276,12 +268,7 @@
       @plotview.$el.bind("mouseover", (e) =>
         @mouseover_count += 1)
 
-<<<<<<< HEAD
       @$tool_button = $("<button class='bk-toolbar-button' title='#{@options.buttonText}'><img class='bk-btn-icon' src='#{@options.buttonIcon}'/><span class='tip'>#{@options.buttonText}</span></button>")
-=======
-      @$tool_button = $("<button class='bk-toolbar-button'> #{@options.buttonText} </button>")
->>>>>>> f6dbc1de
-
       @plotview.$el.find('.bk-button-bar').append(@$tool_button)
 
       @$tool_button.click(=>

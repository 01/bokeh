define (require, exports, module) ->
  if not window.Float64Array
    console.warn("Float64Array is not supported. Using generic Array instead.")
    window.Float64Array = Array
  Bokeh = {}
  Bokeh.require = require
  Bokeh.version = '0.5.1'

  # binding the libs that bokeh uses so others can reference them
  Bokeh._                 = require("underscore")
  Bokeh.$                 = require("jquery")
  Bokeh.Backbone          = require("backbone")

  # Make sure that we don't clobber any existing definition of $ (most
  # likely a previous version of jQuery.
  _oldJQ = window.$
  window.jQuery.noConflict()
  if typeof($) == "undefined"
    # if there was no previous definition of $, put our definition into window.$.
    window.$ = _oldJQ

  # common
  Bokeh.Collections       = require("common/base").Collections
  Bokeh.Config            = require("common/base").Config
  Bokeh.CartesianFrame    = require("common/cartesian_frame")
  Bokeh.Canvas            = require("common/canvas")
  Bokeh.GMapPlot          = require("common/gmap_plot")
  Bokeh.GridPlot          = require("common/grid_plot")
  Bokeh.HasParent         = require("common/has_parent")
  Bokeh.HasProperties     = require("common/has_properties")
  Bokeh.LayoutBox         = require("common/layout_box")
  Bokeh.Plot              = require("common/plot")
  Bokeh.Plotting          = require("common/plotting")

  Bokeh.Affine        = require("common/affine")
  Bokeh.build_views   = require("common/build_views")
  Bokeh.bulk_save     = require("common/bulk_save")
  Bokeh.ContinuumView = require("common/continuum_view")
  Bokeh.GridViewState = require("common/grid_view_state")
  Bokeh.load_models   = require("common/load_models")
  Bokeh.PlotContext   = require("common/plot_context")
  Bokeh.PlotWidget    = require("common/plot_widget")
  Bokeh.Random        = require("common/random")
  Bokeh.SVGColors     = require("common/svg_colors")

  # mappers
  Bokeh.LinearMapper      = require("mapper/1d/linear_mapper")
  Bokeh.LogMapper         = require("mapper/1d/log_mapper")
  Bokeh.CategoricalMapper = require("mapper/1d/categorical_mapper")
  Bokeh.GridMapper        = require("mapper/2d/grid_mapper")
  Bokeh.LinearColorMapper = require("mapper/color/linear_color_mapper")

  # palettes
  Bokeh.Palettes = require("palettes/palettes")

  # annotations
  Bokeh.Legend = require("renderer/annotation/legend")

  # glyphs
  Bokeh.Glyph   = require("renderer/glyph/glyph")
  glyph_factory = require("renderer/glyph/glyph_factory")

  # guides
  Bokeh.CategoricalAxis = require("renderer/guide/categorical_axis")
  Bokeh.DatetimeAxis    = require("renderer/guide/datetime_axis")
  Bokeh.Grid            = require("renderer/guide/grid")
  Bokeh.LinearAxis      = require("renderer/guide/linear_axis")
  Bokeh.LogAxis         = require("renderer/guide/log_axis")

  # overlays
  Bokeh.BoxSelection = require("renderer/overlay/box_selection")

  # properties
  Bokeh.Properties = require("renderer/properties")

  # server tools
<<<<<<< HEAD
  Bokeh.embed  = require("server/embed")
=======
  Bokeh.embed       = require("server/embed")
>>>>>>> 7d68896e
  Bokeh.serverrun   = require("server/serverrun")
  Bokeh.serverutils = require("server/serverutils")

  # data sources
  Bokeh.ColumnDataSource = require("source/column_data_source")

  # tickers and tick formatters
  Bokeh.AbstractTicker           = require("ticking/abstract_ticker")
  Bokeh.AdaptiveTicker           = require("ticking/adaptive_ticker")
  Bokeh.BasicTicker              = require("ticking/basic_ticker")
  Bokeh.BasicTickFormatter       = require("ticking/basic_tick_formatter")
  Bokeh.LogTicker                = require("ticking/log_ticker")
  Bokeh.LogTickFormatter         = require("ticking/log_tick_formatter")
  Bokeh.CategoricalTicker        = require("ticking/categorical_ticker")
  Bokeh.CategoricalTickFormatter = require("ticking/categorical_tick_formatter")
  Bokeh.CompositeTicker          = require("ticking/composite_ticker")
  Bokeh.DatetimeTicker           = require("ticking/datetime_ticker")
  Bokeh.DatetimeTickFormatter    = require("ticking/datetime_tick_formatter")
  Bokeh.DaysTicker               = require("ticking/days_ticker")
  Bokeh.MonthsTicker             = require("ticking/months_ticker")
  Bokeh.SingleIntervalTicker     = require("ticking/single_interval_ticker")
  Bokeh.YearsTicker              = require("ticking/years_ticker")

  # tools
  Bokeh.BoxSelectTool          = require("tool/box_select_tool")
  Bokeh.BoxZoomTool            = require("tool/box_zoom_tool")
  Bokeh.ClickTool              = require("tool/click_tool")
  Bokeh.CrosshairTool          = require("tool/crosshair_tool")
  Bokeh.DataRangeBoxSelectTool = require("tool/data_range_box_select_tool")
  Bokeh.EmbedTool              = require("tool/embed_tool")
  Bokeh.HoverTool              = require("tool/hover_tool")
  Bokeh.PanTool                = require("tool/pan_tool")
  Bokeh.PreviewSaveTool        = require("tool/preview_save_tool")
  Bokeh.ResetTool              = require("tool/reset_tool")
  Bokeh.ResizeTool             = require("tool/resize_tool")
  Bokeh.WheelZoomTool          = require("tool/wheel_zoom_tool")
  Bokeh.ObjectExplorerTool     = require("tool/object_explorer_tool")

  # page functions
  Bokeh.one_object_page = require("server/serverrun").load_one_object
  Bokeh.server_page     = require("server/serverrun").load

  # widgets
  Bokeh.DataSlider     = require("widget/data_slider")
  Bokeh.HBox           = require("widget/hbox")
  Bokeh.VBox           = require("widget/vbox")
  Bokeh.VBoxModelForm  = require("widget/vboxmodelform")
  Bokeh.TextInput      = require("widget/textinput")
  Bokeh.CrossFilter    = require("widget/crossfilter")
  Bokeh.ObjectExplorer = require("widget/object_explorer")

  exports.Bokeh = Bokeh

  return Bokeh<|MERGE_RESOLUTION|>--- conflicted
+++ resolved
@@ -74,11 +74,7 @@
   Bokeh.Properties = require("renderer/properties")
 
   # server tools
-<<<<<<< HEAD
-  Bokeh.embed  = require("server/embed")
-=======
   Bokeh.embed       = require("server/embed")
->>>>>>> 7d68896e
   Bokeh.serverrun   = require("server/serverrun")
   Bokeh.serverutils = require("server/serverutils")
 

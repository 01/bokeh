--- conflicted
+++ resolved
@@ -93,13 +93,8 @@
       expect(vr.start).to.be.closeTo(-1.166, 0.01)
       expect(vr.end).to.be.closeTo(1.166, 0.01)
 
-<<<<<<< HEAD
     it "should zoom the x-axis only because dimensions arg is set", ->
-      wheel_zoom = new WheelZoomTool({dimensions: ['width']})
-=======
-    it "should zoom the x-axis only", ->
       wheel_zoom = new WheelZoomTool({dimensions: 'width'})
->>>>>>> d2c7191b
 
       @plot.add_tools(wheel_zoom)
 
@@ -121,9 +116,8 @@
       vr = @plot_canvas_view.frame.y_ranges['default']
       expect([vr.start, vr.end]).to.be.deep.equal([-1.0, 1.0])
 
-<<<<<<< HEAD
     it "should zoom the x-axis only because sy is off frame", ->
-      wheel_zoom = new WheelZoomTool({dimensions: ['height', 'width']})
+      wheel_zoom = new WheelZoomTool({dimensions: 'both'})
 
       @plot.add_tools(wheel_zoom)
 
@@ -146,11 +140,7 @@
       expect([vr.start, vr.end]).to.be.deep.equal([-1.0, 1.0])
 
     it "should zoom the y-axis only because dimensions arg is set", ->
-      wheel_zoom = new WheelZoomTool({dimensions: ['height']})
-=======
-    it "should zoom the y-axis only", ->
       wheel_zoom = new WheelZoomTool({dimensions: 'height'})
->>>>>>> d2c7191b
 
       @plot.add_tools(wheel_zoom)
 
@@ -173,7 +163,7 @@
       expect(vr.end).to.be.closeTo(0.833, 0.01)
 
     it "should zoom the y-axis only because sx is off frame", ->
-      wheel_zoom = new WheelZoomTool({dimensions: ['width', 'height']})
+      wheel_zoom = new WheelZoomTool({dimensions: 'both'})
 
       @plot.add_tools(wheel_zoom)
 
@@ -196,7 +186,7 @@
       expect(vr.end).to.be.closeTo(0.833, 0.01)
 
     it "should zoom centered around the zoom point", ->
-      wheel_zoom = new WheelZoomTool({dimensions: ['height', 'width']})
+      wheel_zoom = new WheelZoomTool({dimensions: 'both'})
 
       @plot.add_tools(wheel_zoom)
 
